--- conflicted
+++ resolved
@@ -115,31 +115,6 @@
     params['agents'] = args.agents
     params['novelty_weight'] = args.novelty
     params['num_of_steps'] = args.steps
-<<<<<<< HEAD
-    params['model'] = args.model
-    base_path = os.path.join(".", args.save_folder)
-    os.makedirs(base_path, exist_ok=True)
-    log_folder = 'foo'
-    run_id = args.run_id if args.run_id is not None else get_run_id(base_path)
-
-    # CREATE SIMULATION AND RUN
-    run_folder = 'r{:0>4}m{}a{}e{}i{}'.format(
-        run_id, params['model'], params['agents'], len(params['aesthetic_list']),
-        params['num_of_steps'])
-    if len(base_path) > 0:
-        run_folder = os.path.join(base_path, run_folder)
-        log_folder = run_folder
-
-    # Error if the run folder exists for some reason. Should not happen if no
-    # additional folders are spawned (or folders
-    os.makedirs(run_folder, exist_ok=False)
-    print("Initializing run with {} agents, {} aesthetic measures, {} model, "
-          "{} steps.".format(args.agents, len(params['aesthetic_list']),
-                             args.model, args.steps))
-    print("Saving run output to {}".format(run_folder))
-    # os.makedirs(log_folder, exist_ok=True)
-    run_sim(params, run_folder, log_folder)
-=======
     learning_model = args.model
     params['model'] = learning_model
     base_path = os.path.join(".", args.save_folder)
@@ -170,6 +145,4 @@
                                  args.model, args.steps))
         print("Saving run output to {}".format(run_folder))
         success = run_sim(params, run_folder, log_folder)
-        finished_runs += success
-
->>>>>>> 55cae6fe
+        finished_runs += success