<<<<<<< HEAD
"""Command line script to run collaboration tests.
"""
=======
>>>>>>> 70433358

import logging
import pprint
import random
import copy
import socket
import argparse
import os

import aiomas
import numpy as np
from creamas import Simulation

from agents import GPImageAgent
from experiments.collab import collab_exp as coe
from experiments.collab.base import CollabSimulation
import time


<<<<<<< HEAD
HOST = socket.gethostname()
=======
if __name__ == "__main__":
    # DEFINE TEST PARAMETERS
    num_of_steps = 400
    pop_size = 20
    shape = (64, 64)
    sample_size = 8
    #create_kwargs = coe.get_create_kwargs(20, (64, 64))
    params = coe.DEFAULT_PARAMS
    params['agents'] = 20
    params['novelty_weight'] = 0.2
    # params['model'] = 'Q'
>>>>>>> 70433358


def get_run_id(path):
    path = path if len(path) > 0 else "."
    d = os.listdir(path)
    run_id = 1
    for e in d:
        if os.path.isdir(os.path.join(path, e)):
            run_id += 1
    return run_id


def run_sim(params, save_path, log_folder):
    nslaves = 8
    num_of_steps = params['num_of_steps']
    pop_size = params['population_size']
    shape = params['shape']
    sample_size = params['pset_sample_size']
    menv = coe.create_environment(num_of_slaves=nslaves, save_folder=save_path)
    r = coe.create_agents('experiments.collab.base:GPCollaborationAgent',
                          menv, params, log_folder, save_path, pop_size, shape,
                          sample_size)
    coe.create_agent_connections(menv, params['agents'])

    sim = CollabSimulation(menv,
                           precallback=menv.match_collab_partners,
                           callback=menv.post_cbk,
                           log_folder=log_folder)

    # RUN SIMULATION
    step_times = []
    for i in range(num_of_steps):
        step_start = time.monotonic()
        sim.async_step()
        step_time = time.monotonic() - step_start
        step_times.append(step_time)
        mean_step_time = np.mean(step_times)
        run_end_time = time.ctime(time.time() + (mean_step_time * (num_of_steps - (i + 1))))
        print('Step {}/{} finished in {:.3f} seconds. Estimated run end time at: {}'
              .format((i + 1), num_of_steps, step_time, run_end_time))

    rets = menv.save_artifact_info()
    sim.end()
    return rets

if __name__ == "__main__":
    # Command line argument parsing
    desc = "Command line script to run collaboration test runs."
    parser = argparse.ArgumentParser(description=desc)
    parser.add_argument('-a', metavar='agents', type=int, dest='agents',
                        help="Number of agents.", default=20)
    parser.add_argument('-s', metavar='steps', type=int, dest='steps',
                        help="Number of simulation steps.", default=200)
    parser.add_argument('-m', metavar='model', type=str, dest='model',
                        help="Learning model to be used.", default='random')
    parser.add_argument('-n', metavar='novelty', type=int, dest='novelty',
                        help="Novelty weight.", default=0.2)
    parser.add_argument('-l', metavar='folder', type=str, dest='save_folder',
                        help="Base folder to save test run. The actual save folder is created as a subfolder to the base folder.",
                        default="runs")
    parser.add_argument('-r', metavar='run ID', type=int, dest='run_id',
                        help="Run ID, if needed to set manually.", required=False)

    args = parser.parse_args()

    # DEFINE TEST PARAMETERS
    params = coe.DEFAULT_PARAMS
    params['agents'] = args.agents
    params['novelty_weight'] = args.novelty
    params['num_of_steps'] = args.steps
    learning_model = args.model
    base_path = os.path.join(".", args.save_folder)
    os.makedirs(base_path, exist_ok=True)
    log_folder = 'foo'
    run_id = args.run_id if args.run_id is not None else get_run_id(base_path)

    # CREATE SIMULATION AND RUN
    run_folder = 'r{:0>4}m{}a{}e{}i{}_{}'.format(
        run_id, learning_model, params['agents'], len(params['aesthetic_list']),
        params['num_of_steps'], HOST)
    if len(base_path) > 0:
        run_folder = os.path.join(base_path, run_folder)
        log_folder = run_folder

    # Error if the run folder exists for some reason. Should not happen if no
    # additional folders are spawned (or folders
    os.makedirs(run_folder, exist_ok=False)
    print("Initializing run with {} agents, {} aesthetic measures, {} model, "
        "{} steps.".format(args.agents, len(params['aesthetic_list']),
                           args.model, args.steps))
    print("Saving run output to {}".format(run_folder))
    #os.makedirs(log_folder, exist_ok=True)
    run_sim(params, run_folder, log_folder)
<|MERGE_RESOLUTION|>--- conflicted
+++ resolved
@@ -1,9 +1,5 @@
-<<<<<<< HEAD
 """Command line script to run collaboration tests.
 """
-=======
->>>>>>> 70433358
-
 import logging
 import pprint
 import random
@@ -22,21 +18,7 @@
 import time
 
 
-<<<<<<< HEAD
 HOST = socket.gethostname()
-=======
-if __name__ == "__main__":
-    # DEFINE TEST PARAMETERS
-    num_of_steps = 400
-    pop_size = 20
-    shape = (64, 64)
-    sample_size = 8
-    #create_kwargs = coe.get_create_kwargs(20, (64, 64))
-    params = coe.DEFAULT_PARAMS
-    params['agents'] = 20
-    params['novelty_weight'] = 0.2
-    # params['model'] = 'Q'
->>>>>>> 70433358
 
 
 def get_run_id(path):
@@ -125,7 +107,7 @@
     # additional folders are spawned (or folders
     os.makedirs(run_folder, exist_ok=False)
     print("Initializing run with {} agents, {} aesthetic measures, {} model, "
-        "{} steps.".format(args.agents, len(params['aesthetic_list']),
+          "{} steps.".format(args.agents, len(params['aesthetic_list']),
                            args.model, args.steps))
     print("Saving run output to {}".format(run_folder))
     #os.makedirs(log_folder, exist_ok=True)
