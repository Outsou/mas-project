--- conflicted
+++ resolved
@@ -1,43 +1,25 @@
 import os
 import argparse
 
-<<<<<<< HEAD
-if __name__ == "__main__":
-    parser = argparse.ArgumentParser(
-        description="Check collaboration run statuses in given base folder.")
-    parser.add_argument('-l', metavar='folder', type=str, dest='run_folder',
-                        help='Folder for the runs.')
 
-    args = parser.parse_args()
-    folder = args.run_folder
+def get_last_lines(folder):
+    lines = []
     d = os.listdir(folder)
     for e in d:
         run_path = os.path.join(folder, e)
         if os.path.isdir(run_path):
             with open(os.path.join(run_path, 'rinfo.txt'), 'r') as f:
                 content = f.readlines()
-                print("{}: {}".format(run_path, content[-1].strip()))
-=======
-
-def get_last_lines(folder):
-	lines = []
-	d = os.listdir(folder)
-	for e in d:
-		run_path = os.path.join(folder, e)
-		if os.path.isdir(run_path):
-			with open(os.path.join(run_path, 'rinfo.txt'), 'r') as f:
-				content = f.readlines()
-				lines.append("{}: {}".format(run_path, content[-1].strip()))
-	return lines
+                lines.append("{}: {}".format(run_path, content[-1].strip()))
+    return lines
 
 
 if __name__ == "__main__":
-	parser = argparse.ArgumentParser(description="Check collaboration run statuses in given  base folder.")
-	parser.add_argument('-l', metavar='folder', type=str, dest='run_folder', help='Folder for the runs.')
+    parser = argparse.ArgumentParser(description="Check collaboration run statuses in given  base folder.")
+    parser.add_argument('-l', metavar='folder', type=str, dest='run_folder', help='Folder for the runs.')
 
-	args = parser.parse_args()
-	folder = args.run_folder
-	lines = get_last_lines(folder)
-	for line in lines:
-		print(line)
->>>>>>> a14bd441
+    args = parser.parse_args()
+    folder = args.run_folder
+    lines = get_last_lines(folder)
+    for line in lines:
+        print(line)
