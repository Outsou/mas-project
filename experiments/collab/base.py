--- conflicted
+++ resolved
@@ -127,7 +127,6 @@
         # Learning model by which collaboration partners are chosen
         self.collab_model = kwargs.pop('collab_model', 'random')
         self.collab_iters = kwargs.pop('collab_iters', 10)
-        self.q_bins = kwargs.pop('q_bins', 20)
         super().__init__(*args, **kwargs)
         self.in_collab = False  # Is the agent currently in collaboration
         self.caddr = None       # Address of the collaboration agent if any
@@ -145,11 +144,6 @@
             self.learner = MultiLearner(list(self.connections),
                                         len(self.R),
                                         e=0)
-        elif self.collab_model ==  'state-Q':
-            self.learner = MultiLearner(list(self.connections),
-                                        len(self.R),
-                                        e=0,
-                                        q_bins=self.q_bins)
         else:
             self.learner = MultiLearner(list(self.connections),
                                         len(self.R))
@@ -319,9 +313,6 @@
             features.append(rule.feat(artifact))
         return features
 
-    def _target_to_state(self):
-        raise NotImplementedError("Not implemented.")
-
     @aiomas.expose
     async def get_collab_prefs(self):
         """Return a list of possible collaboration partners sorted in their
@@ -337,9 +328,6 @@
 
         if self.collab_model in ['Q0', 'Q1', 'Q2', 'Q3']:
             partners = self.learner.bandit_choose(get_list=True)
-
-        if self.collab_model == 'state-Q':
-            partners = self.learner.q_choose(self._target_to_state(), get_list=True)
 
         if self.collab_model == 'lr':
             feats = []
@@ -348,6 +336,7 @@
                 feats.append(self.get_features(art))
             partners = self.learner.linear_choose_multi(feats)
 
+        # TODO:
         # if self.collab_model == 'gaussian':
         #     partners = self.learner.gaussian_choose(target, get_list=True)
 
@@ -501,7 +490,7 @@
         """
         self._log(logging.DEBUG,
                   "start collab with {} (i={})"
-                  .format(self.caddr, max_iter))
+                  .format(self.addr, self.caddr, max_iter))
         r_agent = await self.connect(self.caddr)
         cagent_init_arts = await r_agent.get_collab_pop()
         cagent_init_pop = self.arts2pop(cagent_init_arts)
@@ -783,13 +772,7 @@
         if len(artifact.creator.split(' - ')) == 1:
             if self.collab_model == 'Q2':
                 self.learner.update_bandit(e, artifact.creator)
-            elif self.collab_model == 'state-Q':
-                for i in range(self.q_bins):
-                    mapper = self.q_state_mappers[i]
-                    val = mapper(fr['feat_val'])
-                    self.learner.update_q(val, artifact.creator, i)
-
-
+            # TODO:
             # if self.collab_model == 'gaussian':
             #     self.learner.update_gaussian(fr['value'], artifact.creator)
 
@@ -857,6 +840,17 @@
 
         return self.aesthetic, self.own_arts, self.own_evals, self.collab_arts, self.collab_evals
 
+    # @aiomas.expose
+    # def close(self, folder=None):
+    #     aest_counts = {}
+    #     for art in self.collab_arts:
+    #         other_aest = art['other_aest']
+    #         if other_aest not in aest_counts:
+    #             aest_counts[other_aest] = 1
+    #         else:
+    #             aest_counts[other_aest] += 1
+    #     self._log(logging.INFO, str(aest_counts))
+
 
 class DriftingGPCollaborationAgent(GPCollaborationAgent):
     """GP collaboration agent which changes its preferences during the
@@ -871,40 +865,34 @@
         between ``aesthetic_bounds``. If it equals to ``"random"``, then
         a random value between given ``aesthetic_bounds`` is chosen.
     :param tuple aesthetic_bounds:
-        Bounds for aesthetic's target value as a tuple ``(min, max)``. This
-        restricts only the agent's own target values movement. The aesthetic
-        measure itself may take values outside these bounds.
+        Bounds for aesthetic's target value as a tuple ``(min, max)``.
     :param float novelty_target:
         The initial target value for novelty. If ``None``, maximizes novelty and
-        does not change the target during the agent's life time. Default is
-        ``None``.
+        does not change the target during the agent's life time.
     :param tuple novelty_bounds:
         Bounds for target novelty value. Ignored if ``novelty_target == None``.
     :param float drifting_prob:
-        Probability to start drifting on each iteration. Default is 0.05.
+        Probability to start drifting on each iteration.
     :param int drifting_speed:
         How many iterations the drifting takes to reach its target.
-        Default is 1.
 
     """
     def __init__(self, *args, **kwargs):
         # Current target value and bounds for the aesthetic function. Different
         # aesthetic functions may have different initial targets and bounds.
-        self._aesthetic_target = kwargs.pop('aesthetic_target')
+        self._aesthetic_target = kwargs.pop('aesthetic_target', 1.35)
         # Target value bounds for the given aesthetic. The aesthetic's objective
         # values should surpass these bounds at least by some epsilon > 0.
-        self.aesthetic_bounds = kwargs.pop('aesthetic_bounds')
+        self.aesthetic_bounds = kwargs.pop('aesthetic_bounds', (1.1, 1.9))
         if self._aesthetic_target == 'random':
             self._aesthetic_target = random.uniform(*self.aesthetic_bounds)
         # Noise applied to the aesthetic target on each iteration
         self.aesthetic_noise = kwargs.pop('aesthetic_noise', 0.0)
-        # The amount of aesthetic target's drift, this is scaled using the
-        # aesthetic bound. The target is drifted by sampling from a normal
-        # distribution with mean in the current target the scale determined by
-        # the bounds and the drift amount.
+        # The scale of aesthetic target's drift. Uses normal distribution with
+        # this scale.
         self.aesthetic_drift_amount = kwargs.pop('aesthetic_drift_amount', 0.2)
         # Current target and bounds for the novelty measure
-        self.novelty_target = kwargs.pop('novelty_target', None)
+        self.novelty_target = kwargs.pop('novelty_target', 0.4)
         self.novelty_bounds = kwargs.pop('novelty_bounds', (0.1, 0.6))
         # Noise applied to the novelty target on each iteration
         self.novelty_noise = kwargs.pop('novelty_noise', 0.0)
@@ -913,7 +901,7 @@
         # targets are already drifting, is omitted.)
         self.drifting_prob = kwargs.pop('drifting_prob', 0.05)
         # How many iterations it takes to drift to the new target.
-        self.drifting_speed = kwargs.pop('drifting_speed', 1)
+        self.drifting_speed = kwargs.pop('drifting_speed', 5)
         super().__init__(*args, **kwargs)
 
         # Set aesthetic target to modify **R** with the current bounds.
@@ -935,23 +923,41 @@
         self._drift_novelty_list = None
 
         # Modify inherited data structures for saving artifacts.
-        self.own_arts['tgt'] = []       # Target for aesthetic value
-        self.collab_arts['tgt'] = []    # Unmodified target for aesthetic value
-        self.collab_arts['mtgt'] = []   # Modified target for aesthetic value (or same as 'tgt')
-        self.collab_arts['ctgt'] = []   # Collaborators (modified) target for aesthetic value
-
-        # Create mappers for bin middle points
-        self.q_state_mappers = []
-        bin_size = (self.aesthetic_bounds[1] - self.aesthetic_bounds[0]) / self.q_bins
-        for i in range(self.q_bins):
-            start = self.aesthetic_bounds[0] + i * bin_size
-            end = start + bin_size
-            target = (start + end) / 2
-            mapper, _ = self._create_mapper(target)
-            self.q_state_mappers.append(mapper)
-
-    def _create_mapper(self, new_target):
-        """Creates a new double linear mapper."""
+        self.own_arts['tgt'] = []               # Target for aesthetic value
+        self.collab_arts['tgt'] = []            # Unmodified target for aesthetic value
+        self.collab_arts['mtgt'] = []           # Modified target for aesthetic value (or same as 'tgt')
+        self.collab_arts['ctgt'] = []           # Collaborators (modified) target for aesthetic value
+
+    def append_oa(self, artifact):
+        super().append_oa(artifact)
+        self.own_arts['tgt'].append(self.aesthetic_target)
+
+    def append_coa(self, fb, caest, artifact=None, ctgt=None):
+        super().append_coa(fb, caest, artifact)
+        self.collab_arts['tgt'].append(self.aesthetic_target)
+        if fb:
+            self.collab_arts['mtgt'].append(self.aesthetic_target)
+            self.collab_arts['ctgt'].append(ctgt)
+
+    @property
+    def aesthetic_target(self):
+        return self._aesthetic_target
+
+    @aesthetic_target.setter
+    def aesthetic_target(self, new_target):
+        """Set the aesthetic target by creating a new :class:`RuleLeaf` and
+        replacing the first rule in **R** with it.
+
+        Also **W[0]** is set to 1.0.
+
+        The new target is bounded by ``aesthetic_bounds``.
+        """
+        if new_target < self.aesthetic_bounds[0]:
+            new_target = self.aesthetic_bounds[0]
+        if new_target > self.aesthetic_bounds[1]:
+            new_target = self.aesthetic_bounds[1]
+
+        self._aesthetic_target = new_target
         if self.aesthetic == 'entropy':
             feat = ImageEntropyFeature
         elif self.aesthetic == 'complexity':
@@ -960,62 +966,8 @@
             raise ValueError("Aesthetic '{}' not recognized"
                              .format(self.aesthetic))
         dlm = DoubleLinearMapper(feat.MIN, new_target, feat.MAX)
-        return dlm, feat
-
-    def _target_to_state(self):
-        """Maps current aesthetic target to a state."""
-        dists = [abs(x._mid - self.aesthetic_target) for x in self.q_state_mappers]
-        return np.argmin(dists)
-
-    def append_oa(self, artifact):
-        super().append_oa(artifact)
-        self.own_arts['tgt'].append(self.aesthetic_target)
-
-    def append_coa(self, fb, caest, artifact=None, ctgt=None):
-        super().append_coa(fb, caest, artifact)
-        self.collab_arts['tgt'].append(self.aesthetic_target)
-        if fb:
-            self.collab_arts['mtgt'].append(self.aesthetic_target)
-            self.collab_arts['ctgt'].append(ctgt)
-
-    @aiomas.expose
-    def get_aesthetic_target(self):
-        return self.aesthetic_target
-
-    @property
-    def aesthetic_target(self):
-        return self._aesthetic_target
-
-    @aesthetic_target.setter
-    def aesthetic_target(self, new_target):
-        """Set the aesthetic target of the agent, bounded by
-        ``aesthetic_bounds``.
-
-        Aesthetic target is set by removing the first rule from **R** and
-        creating a new :class:`RuleLeaf` which added to **R** with weight 1.0.
-        """
-        if new_target < self.aesthetic_bounds[0]:
-            new_target = self.aesthetic_bounds[0]
-        if new_target > self.aesthetic_bounds[1]:
-            new_target = self.aesthetic_bounds[1]
-
-        self._aesthetic_target = new_target
-<<<<<<< HEAD
-        dlm, feat = self._create_mapper(new_target)
         self.R[0] = RuleLeaf(feat(), dlm)
         self.W[0] = 1.0
-=======
-        if self.aesthetic == 'entropy':
-            feat = ImageEntropyFeature
-        elif self.aesthetic == 'complexity':
-            feat = ImageComplexityFeature
-        else:
-            raise ValueError("Aesthetic '{}' not recognized"
-                             .format(self.aesthetic))
-        dlm = DoubleLinearMapper(feat.MIN, new_target, feat.MAX)
-        self.remove_rule(self.R[0])
-        self.add_rule(RuleLeaf(feat(), dlm), 1.0)
->>>>>>> ec9a2f85
 
     def change_targets(self):
         """Change aesthetic and novelty targets if they are not currently
@@ -1030,16 +982,9 @@
         def _get_new_target(cur_target, bounds, drift_amount):
             # Create new drifting target within the bounds
             while True:
-                # Scale drifting with absolute bound width.
-                bdiff = bounds[1] - bounds[0]
-                scale = drift_amount * bdiff
-                ddiff = np.random.normal(0.0, scale=scale)
-                nt = cur_target + ddiff
-                if nt < bounds[0]:
-                    return bounds[0]
-                if nt > bounds[1]:
-                    return bounds[1]
-                return nt
+                nt = cur_target + np.random.normal(0.0, scale=drift_amount)
+                if bounds[0] <= nt <= bounds[1]:
+                    return nt
 
         def _compute_drift_waypoints(cur_target, drift_target, n_waypoints):
             """Compute linear drifting waypoints.
@@ -1060,11 +1005,7 @@
                                                              self.drifting_speed)
             self._log(logging.DEBUG,
                       "Set AES drifting target to {:.3f}".format(
-<<<<<<< HEAD
-                          float(self._drift_aest_target)))
-=======
                           self._drift_aest_target))
->>>>>>> ec9a2f85
             if self.novelty_target is not None:
                 self._drift_novelty_target = _get_new_target(self.novelty_target,
                                                              self.novelty_bounds,
@@ -1075,11 +1016,7 @@
                     self.drifting_speed)
                 self._log(logging.DEBUG,
                           "Set NOV drifting target to {:.3f}".format(
-<<<<<<< HEAD
-                              self._drift_aest_target))
-=======
                               self._drift_novelty_target))
->>>>>>> ec9a2f85
 
             self._is_drifting = True
 
@@ -1091,11 +1028,7 @@
             if self.aesthetic_noise > 0.0:
                 nx_target += np.random.normal(0.0, scale=self.aesthetic_noise)
             self.aesthetic_target = nx_target
-<<<<<<< HEAD
-            self._log(logging.DEBUG, "AES to {:.3f} (target={:.3f}, i={}"
-=======
             self._log(logging.DEBUG, "AES to {:.3f} (target={:.3f}, i={})"
->>>>>>> ec9a2f85
                       .format(self.aesthetic_target,
                               self._drift_aest_target,
                               len(self._drift_aest_list)))
@@ -1104,11 +1037,7 @@
             if self.novelty_noise > 0.0:
                 self.novelty_target += np.random.normal(0.0,
                                                         scale=self.novelty_noise)
-<<<<<<< HEAD
-            self._log(logging.DEBUG, "NOV to {:.3f} (target={:.3f}, i={}"
-=======
             self._log(logging.DEBUG, "NOV to {:.3f} (target={:.3f}, i={})"
->>>>>>> ec9a2f85
                       .format(self.novelty_target,
                               self._drift_novelty_target,
                               len(self._drift_novelty_list)))
@@ -1120,95 +1049,18 @@
             self._log(logging.DEBUG, "Stopped drifting.")
 
     @aiomas.expose
-    def evaluate(self, artifact, use_png_compression=True):
-        """Evaluates an artifact based on value (and novelty).
-
-        :param bool use_png_compression:
-            If ``True`` checks artifact's compression ratio with PNG. If
-            resulting image is too small (compresses too much w.r.t. original),
-            gives evaluation 0.0 for the image.
-        """
-        if self.name in artifact.evals:
-            return artifact.evals[self.name], artifact.framings[self.name]
-
-        evaluation = value = 0.0
-        novelty = None
-
-        # Test png image compression. If image is compressed to less that 8% of
-        # the original (bmp image has 1078 bytes overhead in black & white
-        # images), then the image is deemed too simple and evaluation is 0.0.
-        if use_png_compression and not artifact.png_compression_done:
-            png_ratio = GIA.png_compression_ratio(artifact)
-            artifact.png_compression_done = True
-            if png_ratio < 0.08:
-                fr = {'value': value,
-                      'novelty': 0.0,
-                      'pass_novelty': False,
-                      'pass_value': False,
-                      'max_value': self.max_value,
-                      'norm_value': 0.0,
-                      'norm_evaluation': 0.0,
-                      'aesthetic': self.aesthetic,
-                      'feat_val': 0.0,
-                      'aest_target': self.aesthetic_target
-                      }
-                artifact.add_eval(self, evaluation, fr)
-                return evaluation, fr
-
-        feat_val = self.R[0].feat.extract(artifact)
-        value = self.R[0].mapper(feat_val)
-        evaluation = value
-        if self.novelty_weight != -1:
-            novelty = float(self.novelty(artifact))
-            evaluation = (1.0 - self.novelty_weight) * value + self.novelty_weight * novelty
-
-        if self.max_value < value:
-            self.max_value = value
-
-        norm_value = value / self.max_value
-        normalized_evaluation = norm_value
-        if self.novelty_weight != -1:
-            normalized_evaluation = (1.0 - self.novelty_weight) * norm_value + self.novelty_weight * novelty
-
-        fr = {'value': value,
-              'novelty': novelty,
-              'pass_novelty': bool(novelty >= self._novelty_threshold) if novelty is not None else False,
-              'pass_value': bool(value >= self._value_threshold),
-              'max_value': self.max_value,
-              'norm_value': norm_value,
-              'norm_evaluation': normalized_evaluation,
-              'aesthetic': self.aesthetic,
-              'feat_val': feat_val,
-              'aest_target': self.aesthetic_target
-              }
-        artifact.add_eval(self, evaluation, fr)
-        return evaluation, fr
-
-    @aiomas.expose
     async def act(self, *args, **kwargs):
-        ret = await super().act(*args, **kwargs)
-
-        # Drifting after the artifact creation so that the collaboration is not
-        # affected by drifting before it.
-
-        # REALLY, this should be done after all the agents have sent their
-        # current step's artifacts to their peers for evaluation. (That is,
-        # in environment's post callback.)
         r = random.random()
         if r < self.drifting_prob:
             self.change_targets()
         if self._is_drifting:
             self.drift_towards_targets()
-<<<<<<< HEAD
-        await super().act(*args, **kwargs)
-=======
         self._log(logging.INFO,
                   "AES: {: <10} Target: {:.3f} Drifting: {}".format(
                       self.aesthetic,
                       self.aesthetic_target,
                       self._is_drifting))
         return ret
->>>>>>> ec9a2f85
 
 
 class CollabSimulation(Simulation):
@@ -1381,15 +1233,12 @@
                 mcvalue /= mfound
                 mfound /= coa
 
-        meval_ratio = meval/mceval if mceval > 0.0 else 0.0
-        mnovelty_ratio = mnovelty/mcnovelty if mcnovelty > 0.0 else 0.0
-        mvalue_ratio = mvalue/mcvalue if mcvalue > 0.0 else 0.0
         self._log(logging.INFO, "{} {} (ind/col): arts={}/{} fb={:.3f} "
                   "e={:.3f}/{:.3f} ({:.3f}) n={:.3f}/{:.3f} ({:.3f}) "
                   "v={:.3f}/{:.3f} ({:.3f})".format(
-            agent, aest, loa, cfound, mfound, meval, mceval, meval_ratio,
-            mnovelty, mcnovelty, mnovelty_ratio, mvalue, mcvalue,
-            mvalue_ratio))
+            agent, aest, loa, cfound, mfound, meval, mceval, meval/mceval,
+            mnovelty, mcnovelty, mnovelty/mcnovelty, mvalue, mcvalue,
+            mvalue/mcvalue))
 
     def analyse_all(self):
         async def slave_task(addr):
