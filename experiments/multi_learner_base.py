'''Tests a single agent modeling multiple connected agents.
Test is run simultaneously for several different learning methods.'''

from utils.util import create_environment
from artifacts  import DummyArtifact
from features import DummyFeature

from creamas.rules.rule import RuleLeaf
from creamas.mappers import GaussianMapper
import creamas.nx as cnx
from creamas.core.simulation import Simulation
from creamas.util import run

import aiomas
import networkx as nx
import numpy as np
import pickle
import os
import matplotlib.pyplot as plt
import shutil
import time
import itertools
import operator


def calculate_averages(folder, models):
    '''Calculates average stats from stat files in folder.'''
    def calculate_same_picks(combinations, stats):

        for combination in combinations:
            picks1 = stats[combination[0]]['connections']
            picks2 = stats[combination[1]]['connections']
            np.sum(np.equal(picks1, picks2))

    keys_to_avg = ['random_rewards', 'max_rewards']

    for model in models:
        keys_to_avg.append((model, 'rewards'))
        keys_to_avg.append((model, 'chose_best'))

    model_combinations = list(itertools.combinations(models, 2))

    files = os.listdir(folder)
    first_stats = pickle.load(open(os.path.join(folder, files[0]), 'rb'))
    avg_mul = 1 / len(files)
    avg_stats = {}
    avg_stats['same_picks'] = {}

    # Initialize avg stats with the first stat file
    for key in keys_to_avg:
        if type(key) is tuple:
            if key[0] not in avg_stats:
                avg_stats[key[0]] = {}
            avg_stats[key[0]][key[1]] = np.array(first_stats[key[0]][key[1]]) * avg_mul
        else:
            avg_stats[key] = np.array(first_stats[key]) * avg_mul

    # Calculate how many common choices were made by all models
    choices = []
    for model in models:
        choices.append(first_stats[model]['connections'])
    all_choices = list(zip(*choices))
    common_choice_count = np.sum(list(map(lambda x: len(set(x)) == 1, all_choices)))
    avg_stats['same_picks']['all'] = common_choice_count * avg_mul

    # Calculate how many common choices were made by model pairs
    for combination in model_combinations:
        picks1 = np.array(first_stats[combination[0]]['connections'])
        picks2 = np.array(first_stats[combination[1]]['connections'])
        avg_stats['same_picks']['/'.join(combination)] = np.sum(picks1 == picks2) * avg_mul

    # Add the rest of the files to avg_stats
    for i in range(1, len(files)):
        stats = pickle.load(open(os.path.join(folder, files[i]), 'rb'))

        for key in keys_to_avg:
            if type(key) is tuple:
                avg_stats[key[0]][key[1]] += np.array(stats[key[0]][key[1]]) * avg_mul
            else:
                avg_stats[key] += np.array(stats[key]) * avg_mul

        # Calculate how many common choices were made by all models
        choices = []
        for model in models:
            choices.append(stats[model]['connections'])
        all_choices = list(zip(*choices))
        common_choice_count = np.sum(list(map(lambda x: len(set(x)) == 1, all_choices)))
        avg_stats['same_picks']['all'] += common_choice_count * avg_mul

        # Calculate how many common choices were made by model pairs
        for combination in model_combinations:
            picks1 = np.array(stats[combination[0]]['connections'])
            picks2 = np.array(stats[combination[1]]['connections'])
            avg_stats['same_picks']['/'.join(combination)] += np.sum(picks1 == picks2) * avg_mul

    return avg_stats


def create_graphs(folder, window_size, title, file_name, stats, draw_windows=False):
    def create_graph(models, maximums, ylabel, title, path, random=None):
        x = []
        last_idx = len(models[0][1]) - 1

        random_sums = []

        model_sums = {}
        for model in models:
            model_sums[model[0]] = []

        i = 0
        while i < last_idx:
            # Don't use non-complete window
            if i + window_size - 1 > last_idx:
                break

            if draw_windows:
                window_start = i
            else:
                window_start = 0

            maximum = np.sum(maximums[window_start:i + window_size])

            for model in models:
                model_sums[model[0]].append(np.sum(model[1][window_start:i + window_size]) / maximum)

            if random is not None:
                random_reward = np.sum(random[window_start:i + window_size])
                random_sums.append(random_reward / maximum)

            i += window_size

            x.append(i)

        # Draw the graph
        if random is not None:
            plt.plot(x, random_sums, label='Random')

        for model in models:
            plt.plot(x, model_sums[model[0]], label=model[0])

        plt.ylabel(ylabel)
        plt.legend()
        plt.title(title)
        # plt.show()
        plt.savefig(os.path.join(path, file_name))
        plt.close()

    def create_pick_graph(stats, path):
        keys = []
        values = []
        for key, value in sorted(stats['same_picks'].items(), key=operator.itemgetter(0)):
            keys.append(key)
            values.append(value)

        ind = np.arange(len(values))
        width = 0.35
        fig, ax = plt.subplots()
        rects = ax.bar(ind, values, width)
        ax.set_xticks(ind)
        ax.set_xticklabels(keys)
        #plt.show()
        name_split = file_name.split('.')
        name = name_split[0] + '_picks'
        plt.savefig(os.path.join(path, name))
        plt.close()

    # Create reward graph
    models = [('SGD', stats['sgd']['rewards']),
              ('Q', stats['bandit']['rewards']),
              ('linear', stats['linear']['rewards'])]
              #('poly', stats['poly']['rewards'])]

    path = os.path.split(folder)[0]

    create_graph(models,
                 stats['max_rewards'],
                 'Reward percentage',
                 title,
                 path,
                 stats['random_rewards'])

    create_pick_graph(stats, path)

    # Create optimal choices graph
    # create_graph(avg_stats['sgd']['chose_best'],
    #              avg_stats['bandit']['chose_best'],
    #              avg_stats['linear']['chose_best'],
    #              np.ones(len(avg_stats['sgd']['chose_best'])),
    #              'Optimal choices',
    #              title)

def create_param_graph(avgs_folder, save_folder, param_name, param_vals, models):
    files = list(sorted(os.listdir(avgs_folder)))
    random_rewards = []

    rewards = {}
    for model in models:
        rewards[model] = []

    for file in files:
        stats = pickle.load(open(os.path.join(avgs_folder, file), 'rb'))
        max_reward = np.sum(stats['max_rewards'])
        for model in models:
            rewards[model].append(np.sum(stats[model]['rewards']) / max_reward)
        random_rewards.append(np.sum(stats['random_rewards']) / max_reward)

    plt.plot(param_vals, random_rewards, label='random')

    for model in models:
        plt.plot(param_vals, rewards[model], label=model)

    plt.legend()
    plt.xlabel(param_name)
    plt.ylabel('Reward %')
    plt.savefig(os.path.join(save_folder, '{}.png'.format(param_name)))
    plt.close()


def run_experiment(params, loop, num_of_simulations, num_of_steps,
                   draw_windows=False, report=True):
    """Run experiment.

    :param bool report:
        Report about intermediate advances in experiment to the stdout.
    """

    # Default values
    defaults = {
        'agents': 6,
        'features': 5,
        'common_features': 5,  # How many features the creator agent observes
        'std': 0.2,  # Standard deviation for preferences
        'search_width': 10,
        'change_speed': 0,  # How fast preferences change continuously
        'instant_steps': 500000,  # How often instant preference change happens
        'instant_amount': 0,  # Amount of change in instant change
        'reg_weight': 0
    }

    models = ['sgd', 'bandit', 'linear']

    if params is None:
        params = defaults
    else:
        for key, value in defaults.items():
            if key not in params:
                params[key] = value

    start_time = time.time()

    # Environment and simulation
    # log_folder = 'multi_test_logs'
    log_folder = None
    #shutil.rmtree(log_folder, ignore_errors=True)

    data_folder = 'multi_test_data'
    avgs_folder = os.path.join(data_folder, 'averages')
    shutil.rmtree(data_folder, ignore_errors=True)
    os.makedirs(avgs_folder)
    run_id = 0
    times = []

    for val in loop[1]:
        params[loop[0]] = val
        create_kwargs = {'length': params['features']}
        run_id += 1
        path = os.path.join(data_folder, str(run_id))
        os.makedirs(path)
        sim_id = 0

        for _ in range(num_of_simulations):
            t1 = time.monotonic()
            sim_id += 1
            menv = create_environment(num_of_slaves=4)

            active = True

            for _ in range(params['agents']):
                rules = []

                for i in range(params['features']):
                    rules.append(RuleLeaf(DummyFeature(i), GaussianMapper(np.random.rand(), params['std'])))
                # rules.append(RuleLeaf(DummyFeature(0), GaussianMapper(0.4, std)))
                # rules.append(RuleLeaf(DummyFeature(1), GaussianMapper(0.8, std)))
                # rules.append(RuleLeaf(DummyFeature(2), GaussianMapper(0.1, std)))

                # rule_weights = [0.1, 0.3, 0.6]
                rule_weights = []
                for _ in range(len(rules)):
                    rule_weights.append(np.random.random())

                if active:
                    # active agent only uses common_features number of the rules
                    ret = aiomas.run(until=menv.spawn('agents:MultiAgent',
                                                      log_folder=log_folder,
                                                      data_folder=path,
                                                      artifact_cls=DummyArtifact,
                                                      create_kwargs=create_kwargs,
                                                      rules=rules[:params['common_features']],
                                                      rule_weights=rule_weights[:params['common_features']],
                                                      std=params['std'],
                                                      active=active,
                                                      search_width=params['search_width'],
                                                      reg_weight=params['reg_weight']))
                else:
                    # Generate a rule vec with negative and positive change_speed elements
                    rule_vec = np.random.choice([-params['change_speed'], params['change_speed']], params['features'])
                    ret = aiomas.run(until=menv.spawn('agents:MultiAgent',
                                                      log_folder=log_folder,
                                                      data_folder=path,
                                                      artifact_cls=DummyArtifact,
                                                      create_kwargs=create_kwargs,
                                                      rules=rules,
                                                      rule_weights=rule_weights,
                                                      std=params['std'],
                                                      active=active,
                                                      search_width=params['search_width'],
                                                      rule_vec=rule_vec))
                if report:
                    print(ret)
                active = False

            # Connect everyone to the main agent
            G = nx.Graph()
            G.add_nodes_from(list(range(params['agents'])))
            edges = [(0, x) for x in range(1, params['agents'])]
            G.add_edges_from(edges)

            cnx.connections_from_graph(menv, G)

            sim = Simulation(menv, log_folder=log_folder)

            for i in range(num_of_steps):
                if i % params['instant_steps'] == 0:
                    menv.cause_change(params['instant_amount'])
                sim.async_step()


            sim.end()

<<<<<<< HEAD
        avg_stats = calculate_averages(path, models)
=======
            # Add some printing to the end of the simulation to help
            # gauge time for longer runs.
            if report:
                t2 = time.monotonic()
                total_time = t2 - t1
                times.append(total_time)
                mean_time = np.mean(times)
                runs_left = (len(loop[1]) - run_id) * num_of_simulations +\
                            (num_of_simulations - sim_id)
                est_end_time = time.ctime(time.time() + (mean_time * runs_left))
                lr = str(len(str(run_id)))
                ls = str(len(str(num_of_simulations)))
                print(("Simulation setup {:0>"+lr+"}/{:0>"+lr+"} run "
                       "{:0>"+ls+"}/{:0>"+ls+"} took {:.3f} seconds. "
                       "Estimated end time at: {}")
                      .format(run_id, len(loop[1]), sim_id, num_of_simulations,
                              total_time, est_end_time))

        avg_stats = calculate_averages(path)
>>>>>>> d905a3a6
        title = 'Connections: {}, features: {}, search width: {}, runs: {}' \
            .format(params['agents'] - 1, params['features'], params['search_width'], num_of_simulations)
        create_graphs(path, 10, title, '{}_{}.png'.format(loop[0], val), avg_stats, draw_windows)
        pickle.dump(avg_stats, open(os.path.join(avgs_folder, 'avgs{}.p'.format(run_id)), 'wb'))

    print('Run took {}s'.format(int(np.around(time.time() - start_time))))
    create_param_graph(avgs_folder, data_folder, loop[0], loop[1], models)<|MERGE_RESOLUTION|>--- conflicted
+++ resolved
@@ -338,9 +338,6 @@
 
             sim.end()
 
-<<<<<<< HEAD
-        avg_stats = calculate_averages(path, models)
-=======
             # Add some printing to the end of the simulation to help
             # gauge time for longer runs.
             if report:
@@ -359,8 +356,8 @@
                       .format(run_id, len(loop[1]), sim_id, num_of_simulations,
                               total_time, est_end_time))
 
-        avg_stats = calculate_averages(path)
->>>>>>> d905a3a6
+        avg_stats = calculate_averages(path, models)
+
         title = 'Connections: {}, features: {}, search width: {}, runs: {}' \
             .format(params['agents'] - 1, params['features'], params['search_width'], num_of_simulations)
         create_graphs(path, 10, title, '{}_{}.png'.format(loop[0], val), avg_stats, draw_windows)
