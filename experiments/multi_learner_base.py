--- conflicted
+++ resolved
@@ -302,8 +302,8 @@
     run_id = 0
     times = []
 
-    # Build replacement parameters for the experiment matrix and save old
-    # params just in case.
+    # Construct replacement parameters for the experiment matrix and save
+    # initial parameters.
     loop, looping_params = make_loop_matrix(params)
     old_params = params.copy()
 
@@ -389,7 +389,6 @@
                     menv.cause_change(params['instant_amount'])
                 sim.async_step()
 
-
             sim.end()
 
             # Add some printing to the end of the simulation to help
@@ -415,7 +414,6 @@
         pickle.dump(avg_stats, open(os.path.join(avgs_folder, 'avgs{}.p'.format(run_id)), 'wb'))
 
     print('Run took {}s'.format(int(np.around(time.time() - start_time))))
-<<<<<<< HEAD
 
     # Some purkka.
     if looping_params == 1:
@@ -424,6 +422,3 @@
             if type(v) == list:
                 key, values = k, v
         create_param_graph(avgs_folder, data_folder, key, values, ['sgd', 'bandit', 'linear'])
-=======
-    create_param_graph(avgs_folder, data_folder, loop[0], loop[1], models)
->>>>>>> 2c1a11e4
