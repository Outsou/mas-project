'''Tests a single agent modeling multiple connected agents.
Test is run simultaneously for several different learning methods.'''

from utils.util import create_environment
from artifacts  import DummyArtifact
from features import DummyFeature

from creamas.rules.rule import RuleLeaf
from creamas.mappers import GaussianMapper
import creamas.nx as cnx
from creamas.core.simulation import Simulation
from creamas.util import run

import aiomas
import networkx as nx
import numpy as np
import pickle
import os
import matplotlib.pyplot as plt
import shutil
import time
import itertools
import operator


def calculate_averages(folder, models):
    '''Calculates average stats from stat files in folder.'''
    def calculate_same_picks(combinations, stats):

        for combination in combinations:
            picks1 = stats[combination[0]]['connections']
            picks2 = stats[combination[1]]['connections']
            np.sum(np.equal(picks1, picks2))

    keys_to_avg = ['random_rewards', 'max_rewards']

    for model in models:
        keys_to_avg.append((model, 'rewards'))
        keys_to_avg.append((model, 'chose_best'))

    model_combinations = list(itertools.combinations(models, 2))

    files = os.listdir(folder)
    first_stats = pickle.load(open(os.path.join(folder, files[0]), 'rb'))
    avg_mul = 1 / len(files)
    avg_stats = {}
    avg_stats['same_picks'] = {}
    avg_stats['best_pick_mat'] = np.zeros((len(models), ) * 2)

    # Initialize avg stats with the first stat file
    for key in keys_to_avg:
        if type(key) is tuple:
            if key[0] not in avg_stats:
                avg_stats[key[0]] = {}
            avg_stats[key[0]][key[1]] = np.array(first_stats[key[0]][key[1]]) * avg_mul
        else:
            avg_stats[key] = np.array(first_stats[key]) * avg_mul

    # Calculate how many common choices were made by all models
    choices = []
    for model in models:
        choices.append(first_stats[model]['connections'])
    all_choices = list(zip(*choices))
    common_choice_count = np.sum(list(map(lambda x: len(set(x)) == 1, all_choices)))
    avg_stats['same_picks']['all'] = common_choice_count * avg_mul

    # Calculate how many common choices were made by model pairs
    for combination in model_combinations:
        picks1 = np.array(first_stats[combination[0]]['connections'])
        picks2 = np.array(first_stats[combination[1]]['connections'])
        avg_stats['same_picks']['/'.join(combination)] = np.sum(picks1 == picks2) * avg_mul

    # Calculate probability matrix for best picks
    for i in range(len(models)):
        for j in range(len(models)):
            if i == j:
                avg_stats['best_pick_mat'][i, j] = 1
            else:
                chose_best1 = np.array(first_stats[models[i]]['chose_best'])
                chose_best2 = np.array(first_stats[models[j]]['chose_best'])
                both_best_count = np.sum(chose_best1 & chose_best2 == 1)
                avg_stats['best_pick_mat'][i, j] = both_best_count / np.sum(chose_best1) * avg_mul

    # Add the rest of the files to avg_stats
    for i in range(1, len(files)):
        stats = pickle.load(open(os.path.join(folder, files[i]), 'rb'))

        for key in keys_to_avg:
            if type(key) is tuple:
                avg_stats[key[0]][key[1]] += np.array(stats[key[0]][key[1]]) * avg_mul
            else:
                avg_stats[key] += np.array(stats[key]) * avg_mul

        # Calculate how many common choices were made by all models
        choices = []
        for model in models:
            choices.append(stats[model]['connections'])
        all_choices = list(zip(*choices))
        common_choice_count = np.sum(list(map(lambda x: len(set(x)) == 1, all_choices)))
        avg_stats['same_picks']['all'] += common_choice_count * avg_mul

        # Calculate how many common choices were made by model pairs
        for combination in model_combinations:
            picks1 = np.array(stats[combination[0]]['connections'])
            picks2 = np.array(stats[combination[1]]['connections'])
            avg_stats['same_picks']['/'.join(combination)] += np.sum(picks1 == picks2) * avg_mul

        # Calculate probability matrix for best picks
        for i in range(len(models)):
            for j in range(len(models)):
                if not i == j:
                    chose_best1 = np.array(stats[models[i]]['chose_best'])
                    chose_best2 = np.array(stats[models[j]]['chose_best'])
                    both_best_count = np.sum(chose_best1 & chose_best2 == 1)
                    avg_stats['best_pick_mat'][i, j] += both_best_count / np.sum(chose_best1) * avg_mul

    return avg_stats


def create_graphs(folder, window_size, title, file_name, stats, models, draw_windows=False):
    def create_graph(models, maximums, ylabel, title, path, random=None):
        x = []
        last_idx = len(models[0][1]) - 1

        random_sums = []

        model_sums = {}
        for model in models:
            model_sums[model[0]] = []

        i = 0
        while i < last_idx:
            # Don't use non-complete window
            if i + window_size - 1 > last_idx:
                break

            if draw_windows:
                window_start = i
            else:
                window_start = 0

            maximum = np.sum(maximums[window_start:i + window_size])

            for model in models:
                model_sums[model[0]].append(np.sum(model[1][window_start:i + window_size]) / maximum)

            if random is not None:
                random_reward = np.sum(random[window_start:i + window_size])
                random_sums.append(random_reward / maximum)

            i += window_size

            x.append(i)

        # Draw the graph
        if random is not None:
            plt.plot(x, random_sums, label='Random')

        for model in models:
            plt.plot(x, model_sums[model[0]], label=model[0])

        plt.ylabel(ylabel)
        plt.legend()
        plt.title(title)
        # plt.show()
        plt.savefig(os.path.join(path, file_name))
        plt.close()

    def create_pick_graph(stats, path):
        keys = []
        values = []
        for key, value in sorted(stats['same_picks'].items(), key=operator.itemgetter(0)):
            keys.append(key)
            values.append(value)

        ind = np.arange(len(values))
        width = 0.35
        fig, ax = plt.subplots()
        rects = ax.bar(ind, values, width)
        ax.set_xticks(ind)
        ax.set_xticklabels(keys)
        #plt.show()
        name_split = file_name.split('.')
        name = name_split[0] + '_picks'
        plt.savefig(os.path.join(path, name))
        plt.close()

    def create_best_pick_matrix(stats, path):
        mat = np.around(stats['best_pick_mat'], 2)
        ax = plt.subplot(111, frame_on=False)
        ax.xaxis.set_visible(False)
        ax.yaxis.set_visible(False)
        ax.table(cellText=mat, rowLabels=models, colLabels=models, loc='center')
        name_split = file_name.split('.')
        name = name_split[0] + '_best_mat'
        plt.savefig(os.path.join(path, name), bbox_inches='tight')
        plt.close()

    # Create reward graph
    graph_models = [('SGD', stats['sgd']['rewards']),
              ('Q', stats['bandit']['rewards']),
              ('linear', stats['linear']['rewards'])]
              #('poly', stats['poly']['rewards'])]

    path = os.path.split(folder)[0]

    create_graph(graph_models,
                 stats['max_rewards'],
                 'Reward percentage',
                 title,
                 path,
                 stats['random_rewards'])

    create_pick_graph(stats, path)

    create_best_pick_matrix(stats, path)

    # Create optimal choices graph
    # create_graph(avg_stats['sgd']['chose_best'],
    #              avg_stats['bandit']['chose_best'],
    #              avg_stats['linear']['chose_best'],
    #              np.ones(len(avg_stats['sgd']['chose_best'])),
    #              'Optimal choices',
    #              title)

def create_param_graph(avgs_folder, save_folder, param_name, param_vals, models):
    files = list(sorted(os.listdir(avgs_folder)))
    random_rewards = []

    rewards = {}
    for model in models:
        rewards[model] = []

    for file in files:
        stats = pickle.load(open(os.path.join(avgs_folder, file), 'rb'))
        max_reward = np.sum(stats['max_rewards'])
        for model in models:
            rewards[model].append(np.sum(stats[model]['rewards']) / max_reward)
        random_rewards.append(np.sum(stats['random_rewards']) / max_reward)

    plt.plot(param_vals, random_rewards, label='random')

    for model in models:
        plt.plot(param_vals, rewards[model], label=model)

    plt.legend()
    plt.xlabel(param_name)
    plt.ylabel('Reward %')
    plt.savefig(os.path.join(save_folder, '{}.png'.format(param_name)))
    plt.close()


def create_img_name(replace_params):
    img_name = ""
    for k, v in replace_params.items():
        img_name += "{}={}".format(k, v)
    img_name += ".png"
    return img_name


def _init_data_folder(data_folder):
    """Initialize the data folder by deleting the existing folder and creating
    new subfolder for averages.
    """
    avgs_folder = os.path.join(data_folder, 'averages')
    shutil.rmtree(data_folder, ignore_errors=True)
    os.makedirs(avgs_folder)
    return avgs_folder


def make_loop_matrix(params):
    """Construct a product of available parameter lists to create a single loop
    which executes every combination of parameter values.

    This function naively assumes that values in params-dictionary that are
    lists are supposed to be executed in different experiments.
    """
    in_loop = []
    for k, v in params.items():
        if type(v) == list:
            in_loop.append((k, v))
    import itertools
    prods = list(itertools.product(*[e[1] for e in in_loop]))
    loop = []
    for p in prods:
        s = {}
        for i in range(len(p)):
            s[in_loop[i][0]] = p[i]
        loop.append(s)
    return loop, len(in_loop)


def run_experiment(params, num_of_simulations, num_of_steps,
                   draw_windows=False, data_folder='multi_test_data',
                   report=True):
    """Run experiment.

    :param str data_folder:
        Folder to store results to. Any existing files in the folder will be
        cleared before the run!
    :param bool report:
        Report about intermediate advances in experiment to the stdout.
    """
    import pprint

    # Default values
    defaults = {
        'agents': 6,
        'features': 5,
        'common_features': 5,  # How many features the creator agent observes
        'std': 0.2,  # Standard deviation for preferences
        'search_width': 10,
        'change_speed': 0,  # How fast preferences change continuously
        'instant_steps': 500000,  # How often instant preference change happens
        'instant_amount': 0,  # Amount of change in instant change
        'reg_weight': 0
    }

    models = ['sgd', 'bandit', 'linear']

    if params is None:
        params = defaults
    else:
        for key, value in defaults.items():
            if key not in params:
                params[key] = value

    start_time = time.time()

    # Environment and simulation
    # log_folder = 'multi_test_logs'
    log_folder = None
    #shutil.rmtree(log_folder, ignore_errors=True)
    avgs_folder = _init_data_folder(data_folder)

    run_id = 0
    times = []

    # Construct replacement parameters for the experiment matrix and save
    # initial parameters.
    loop, looping_params = make_loop_matrix(params)
    old_params = params.copy()

    for replace_params in loop:
        params.update(replace_params)
        create_kwargs = {'length': params['features']}
        run_id += 1
        path = os.path.join(data_folder, str(run_id))
        os.makedirs(path)
        sim_id = 0

        for _ in range(num_of_simulations):
            t1 = time.monotonic()
            sim_id += 1
            menv = create_environment(num_of_slaves=4)

            active = True

            for _ in range(params['agents']):
                rules = []

                for i in range(params['features']):
                    rules.append(RuleLeaf(DummyFeature(i), GaussianMapper(np.random.rand(), params['std'])))
                # rules.append(RuleLeaf(DummyFeature(0), GaussianMapper(0.4, std)))
                # rules.append(RuleLeaf(DummyFeature(1), GaussianMapper(0.8, std)))
                # rules.append(RuleLeaf(DummyFeature(2), GaussianMapper(0.1, std)))

                # rule_weights = [0.1, 0.3, 0.6]
                rule_weights = []
                for _ in range(len(rules)):
                    rule_weights.append(np.random.random())

                if active:
                    # active agent only uses common_features number of the rules
                    ret = aiomas.run(until=menv.spawn('agents:MultiAgent',
                                                      log_folder=log_folder,
                                                      data_folder=path,
                                                      artifact_cls=DummyArtifact,
                                                      create_kwargs=create_kwargs,
                                                      rules=rules[:params['common_features']],
                                                      rule_weights=rule_weights[:params['common_features']],
                                                      std=params['std'],
                                                      active=active,
                                                      search_width=params['search_width'],
                                                      reg_weight=params['reg_weight']))
                else:
                    # Generate a rule vec with negative and positive change_speed elements
                    rule_vec = np.random.choice([-params['change_speed'], params['change_speed']], params['features'])
                    ret = aiomas.run(until=menv.spawn('agents:MultiAgent',
                                                      log_folder=log_folder,
                                                      data_folder=path,
                                                      artifact_cls=DummyArtifact,
                                                      create_kwargs=create_kwargs,
                                                      rules=rules,
                                                      rule_weights=rule_weights,
                                                      std=params['std'],
                                                      active=active,
                                                      search_width=params['search_width'],
                                                      rule_vec=rule_vec))
                active = False

            # Connect everyone to the main agent
            G = nx.Graph()
            G.add_nodes_from(list(range(params['agents'])))
            edges = [(0, x) for x in range(1, params['agents'])]
            G.add_edges_from(edges)

            cnx.connections_from_graph(menv, G)

            sim = Simulation(menv, log_folder=log_folder)

            if report:
                lr = str(len(str(run_id)))
                ls = str(len(str(num_of_simulations)))
                print(("Initialized simulation setup {:0>"+lr+"}/{:0>"+lr+"} "
                      "run {:0>"+ls+"}/{:0>"+ls+"} with parameters:")
                      .format(run_id, len(loop), sim_id, num_of_simulations))
                pprint.pprint(params, indent=4)

            # RUN SIMULATION
            for i in range(num_of_steps):
                if i % params['instant_steps'] == 0:
                    menv.cause_change(params['instant_amount'])
                sim.async_step()

            sim.end()

            # Add some printing to the end of the simulation to help
            # gauge time for longer runs.
            if report:
                t2 = time.monotonic()
                total_time = t2 - t1
                times.append(total_time)
                mean_time = np.mean(times)
                runs_left = (len(loop) - run_id) * num_of_simulations +\
                            (num_of_simulations - sim_id)
                est_end_time = time.ctime(time.time() + (mean_time * runs_left))

                print(("Run took {:.3f} seconds. Estimated end time at: {}\n")
                      .format(total_time, est_end_time))

        avg_stats = calculate_averages(path, models)

        title = 'Connections: {}, features: {}, search width: {}, runs: {}' \
            .format(params['agents'] - 1, params['features'], params['search_width'], num_of_simulations)
<<<<<<< HEAD
        create_graphs(path, 10, title, '{}_{}.png'.format(loop[0], val), avg_stats, models, draw_windows)
=======
        img_name = create_img_name(replace_params)
        create_graphs(path, 10, title, img_name, avg_stats, draw_windows)
>>>>>>> 00f18e10
        pickle.dump(avg_stats, open(os.path.join(avgs_folder, 'avgs{}.p'.format(run_id)), 'wb'))

    print('Run took {}s'.format(int(np.around(time.time() - start_time))))

    # Some purkka.
    if looping_params == 1:
        key, values = None, None
        for k, v in old_params.items():
            if type(v) == list:
                key, values = k, v
        create_param_graph(avgs_folder, data_folder, key, values, ['sgd', 'bandit', 'linear'])
<|MERGE_RESOLUTION|>--- conflicted
+++ resolved
@@ -443,12 +443,9 @@
 
         title = 'Connections: {}, features: {}, search width: {}, runs: {}' \
             .format(params['agents'] - 1, params['features'], params['search_width'], num_of_simulations)
-<<<<<<< HEAD
-        create_graphs(path, 10, title, '{}_{}.png'.format(loop[0], val), avg_stats, models, draw_windows)
-=======
+
         img_name = create_img_name(replace_params)
-        create_graphs(path, 10, title, img_name, avg_stats, draw_windows)
->>>>>>> 00f18e10
+        create_graphs(path, 10, title, img_name, avg_stats, models, draw_windows)
         pickle.dump(avg_stats, open(os.path.join(avgs_folder, 'avgs{}.p'.format(run_id)), 'wb'))
 
     print('Run took {}s'.format(int(np.around(time.time() - start_time))))
