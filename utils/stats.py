--- conflicted
+++ resolved
@@ -1641,13 +1641,9 @@
 
     # Make target movement plots
     create_movement_plots(targets)
-<<<<<<< HEAD
     create_movement_plots_2D(targets)
     #create_movement_plots_3D(targets)
     create_target_dist_plots(targets)
-=======
-    create_target_dist_plots(targets)
 
     # Make value bar chart
-    create_value_bar_charts(tgt_val_solo, tgt_val_collab, own_art_stats['tgt_bounds'])
->>>>>>> c7429b72
+    create_value_bar_charts(tgt_val_solo, tgt_val_collab, own_art_stats['tgt_bounds'])